{% load vote_tags %}
{% load cache %}

{% cache 20 track track.pk vote_show.pk user.is_staff focus_artist cache_invalidator %}
  <li class="track
    {% if track.eligible %}
      eligible
    {% else %}
      ineligible
    {% endif %}
    {% if user.is_staff or track.eligible %}
      selectable
    {% else %}
      unselectable
    {% endif %}
    {% if track.is_new %}
      new
    {% endif %}
    {% if track.inudesu %}
      inudesu 
    {% endif %}
    {% if tiny %}
      tiny
    {% endif %}
    "

    data-pk="{{ track.pk }}"
    data-shortlist-pk="{{ track.pk }}">

    {% if track.background_art %}
      <div class="art" style="background-image: url('{{ track.background_art.url }}');"></div>
    {% endif %}

    <div class="first-row">
      <div class="key-vote">
        <ul class="votes">
          {% if track|votes_for:vote_show %}
            {% for vote in track|votes_for:vote_show|slice:":1" %}
              {% include "include/inline_vote.html" %}
            {% endfor %}
          {% else %}
            {% include "include/plusone.html" %}
          {% endif %}
        </ul>
      </div>

      <div class="metadata">
        <p class="artist">{% include "include/linked_artists.html" with artists=track.artists %}</p>
        <p class="title">
          <a href="{{ track.get_absolute_url }}">{{ track.title }}</a>
        </p>

        <p class="meta role-etc">
          {% if track.role %}
            <span class="roles">
              {% for role_detail in track.role_details %}
                <span class="role">
                  {% if role_detail.anime %}
                    <span class="anime"><a href="{% url "vote:anime" anime=role_detail.anime %}">{{ role_detail.anime }}</a></span>
                    {{ role_detail.caveat|default:"" }}
                    {{ role_detail.full_role }}
                  {% else %}
                    {{ role_detail }}
                  {% endif %}
                </span>
              {% endfor %}
            </span>
          {% endif %}

<<<<<<< HEAD
          {% if track.last_play %}
            <span class="last_played">played <a href="{{ track.last_play.show.get_absolute_url }}">
              {% if track.weeks_since_play == 0 %}
                this week
              {% elif track.weeks_since_play == 1 %}
                last week
              {% else %}
                {{ track.weeks_since_play }} weeks ago
              {% endif %}
            </a></span>
          {% endif %}
=======
      <p class="meta composer-etc">
        {% if track.composer %}
          <span class="composer">
            composed by
            {% for chunk in track.composers %}{% if chunk.is_artist %}<a href="{% url "vote:composer" composer=chunk.text %}">{{ chunk.text }}</a>{% else %}{{ chunk.text }}{% endif %}{% endfor %}
          </span>
        {% endif %}
>>>>>>> 154320d7

          <span class="length">{{ track.length_str }}</span>
        </p>

        <p class="meta">
          {% if track.composer %}
            <span class="composer">composed by <a href="{% url "vote:composer" composer=track.composer %}">{{ track.composer }}</a></span>{% if track.year %},{% endif %}
          {% endif %}

          {% if track.year %}
            <a href="{% url "vote:year" year=track.year  %}">{{ track.year }}</a>
          {% endif %}
        </p>

        {% if track.ineligible and track.ineligible != "played last week" and track.ineligible != "played this week" %}
          <p class="refusal">{{ track.ineligible }}</p>
        {% endif %}

        {% if user.is_staff %}
          {% include "include/notes.html" with notes=track.notes %}
        {% else %}
          {% include "include/notes.html" with notes=track.public_notes %}
        {% endif %}
      </div>
    </div>

    {% if track|votes_for:vote_show %}
      <div class="voting">
        <ul class="votes">
          {% for vote in track|votes_for:vote_show|slice:"1:" %}
            {% include "include/inline_vote.html" %}
          {% endfor %}
          {% include "include/plusone.html" %}
        </ul>
      </div>
    {% endif %}

    {% if user.is_staff %}
      <div class="admin">
        <p class="useful-when-live">
          <span><a href="{% url "vote:admin:play" pk=track.pk %}">play</a></span>

          {% if track in current_show.discarded or track in current_show.shortlisted %}
            <span><a class="ajaxable" href="{% url "vote:admin:reset" pk=track.pk %}">reset shortlist/discard</a></span>
          {% else %}
            <span><a class="ajaxable" href="{% url "vote:admin:shortlist" pk=track.pk %}">shortlist</a></span>
            <span><a class="ajaxable" href="{% url "vote:admin:discard" pk=track.pk %}">discard</a></span>
          {% endif %}

          {% if track.eligible %}
            <span><a class="ajaxable" href="{% url "vote:admin:block_with_reason" pk=track.pk %}?reason=announced">announce</a></span>
          {% endif %}
        </p>
        <p class="useful-less-often">
          {% if track.ineligible %}
            <span><a href="{% url "vote:admin:unblock" pk=track.pk %}">unblock</a></span>
          {% else %}
            <span><a href="{% url "vote:admin:block" pk=track.pk %}">block</a></span>
          {% endif %}

          {% if track.hidden %}
            <span><a href="{% url "vote:admin:unhide" pk=track.pk %}">unhide</a></span>
          {% else %}
            <span><a href="{% url "vote:admin:hide" pk=track.pk %}">hide</a></span>
          {% endif %}

          <span><a href="{% url "vote:admin:manual_vote" pk=track.pk %}">manual vote</a></span>

          {% if track.metadata_locked %}
            <span><a title="let library updates affect this track" href="{% url "vote:admin:unlock_metadata" pk=track.pk %}">unlock</a></span>
          {% else %}
            <span><a title="prevent library updates from affecting this track" href="{% url "vote:admin:lock_metadata" pk=track.pk %}">lock</a></span>
          {% endif %}

          <span><a href="{% url "vote:admin:make_note" pk=track.pk %}">add note</a></span>
        </p>
      </div>
    {% endif %}
  </li>
{% endcache %}<|MERGE_RESOLUTION|>--- conflicted
+++ resolved
@@ -67,7 +67,6 @@
             </span>
           {% endif %}
 
-<<<<<<< HEAD
           {% if track.last_play %}
             <span class="last_played">played <a href="{{ track.last_play.show.get_absolute_url }}">
               {% if track.weeks_since_play == 0 %}
@@ -79,22 +78,15 @@
               {% endif %}
             </a></span>
           {% endif %}
-=======
-      <p class="meta composer-etc">
-        {% if track.composer %}
-          <span class="composer">
-            composed by
-            {% for chunk in track.composers %}{% if chunk.is_artist %}<a href="{% url "vote:composer" composer=chunk.text %}">{{ chunk.text }}</a>{% else %}{{ chunk.text }}{% endif %}{% endfor %}
-          </span>
-        {% endif %}
->>>>>>> 154320d7
 
           <span class="length">{{ track.length_str }}</span>
         </p>
 
-        <p class="meta">
+        <p class="meta composer-etc">
           {% if track.composer %}
-            <span class="composer">composed by <a href="{% url "vote:composer" composer=track.composer %}">{{ track.composer }}</a></span>{% if track.year %},{% endif %}
+            <span class="composer">
+              {% for chunk in track.composers %}{% if chunk.is_artist %}<a href="{% url "vote:composer" composer=chunk.text %}">{{ chunk.text }}</a>{% else %}{{ chunk.text }}{% endif %}{% endfor %}
+            </span>
           {% endif %}
 
           {% if track.year %}
