{% load vote_tags %}
{% load cache %}

{% cache 20 track track.pk vote_show.pk user.is_staff show_all_metadata focus_artist cache_invalidator %}
  <li class="track
    {% if track.eligible %}
      eligible
    {% else %}
      ineligible
    {% endif %}
    {% if user.is_staff or track.eligible %}
      selectable
    {% else %}
      unselectable
    {% endif %}
    {% if track.is_new %}
      new
    {% endif %}
    {% if track.inudesu %}
      inudesu 
    {% endif %}
    {% if tiny %}
      tiny
    {% endif %}
    "

    data-pk="{{ track.pk }}"
    data-shortlist-pk="{{ track.pk }}">

    {% if track.background_art %}
      <div class="art" style="background-image: url('{{ track.background_art.url }}');"></div>
    {% endif %}

    <div class="first-row">
      <div class="key-vote">
        <ul class="votes">
          {% if track|votes_for:vote_show %}
            {% for vote in track|votes_for:vote_show|slice:":1" %}
              {% include "include/inline_vote.html" %}
            {% endfor %}
          {% else %}
            {% include "include/plusone.html" %}
          {% endif %}
        </ul>
      </div>

      <div class="metadata">
        <p class="artist">{% include "include/linked_artists.html" with artists=track.artists %}</p>
        <p class="title">
          <a href="{{ track.get_absolute_url }}">{{ track.title }}</a>
        </p>

        <p class="meta role-etc">
          {% if track.role %}
            <span class="roles">
              {% for role_detail in track.role_details %}
                <span class="role">
                  {% if role_detail.anime %}
                    <span class="anime"><a href="{% url "vote:anime" anime=role_detail.anime %}">{{ role_detail.anime }}</a></span>
                    {{ role_detail.caveat|default:"" }}
                    {{ role_detail.full_role }}
                  {% else %}
                    {{ role_detail }}
                  {% endif %}
                </span>
              {% endfor %}
            </span>
          {% endif %}

<<<<<<< HEAD
          {% if track.last_play %}
            <span class="last_played">played <a href="{{ track.last_play.show.get_absolute_url }}">
              {% if track.weeks_since_play == 0 %}
                this week
              {% elif track.weeks_since_play == 1 %}
                last week
              {% else %}
                {{ track.weeks_since_play }} weeks ago
              {% endif %}
            </a></span>
=======
          {% if track.year %}
            <a href="{% url "vote:year" year=track.year  %}">{{ track.year }}</a>
>>>>>>> a4f73fb5
          {% endif %}

          <span class="length">{{ track.length_str }}</span>
        </p>

        {% if show_all_metadata %}
          <p class="meta">
            {% if track.composer %}
              <span class="composer">composed by <a href="{% url "vote:composer" composer=track.composer %}">{{ track.composer }}</a></span>{% if track.year %},{% endif %}
            {% endif %}

            {% if track.year %}
              {{ track.year }}
            {% endif %}
          </p>
        {% endif %}

        {% if track.ineligible and track.ineligible != "played last week" and track.ineligible != "played this week" %}
          <p class="refusal">{{ track.ineligible }}</p>
        {% endif %}

        {% if user.is_staff %}
          {% include "include/notes.html" with notes=track.notes %}
        {% else %}
          {% include "include/notes.html" with notes=track.public_notes %}
        {% endif %}
      </div>
    </div>

    {% if track|votes_for:vote_show %}
      <div class="voting">
        <ul class="votes">
          {% for vote in track|votes_for:vote_show|slice:"1:" %}
            {% include "include/inline_vote.html" %}
          {% endfor %}
          {% include "include/plusone.html" %}
        </ul>
      </div>
    {% endif %}

    {% if user.is_staff %}
      <div class="admin">
        <p class="useful-when-live">
          <span><a href="{% url "vote:admin:play" pk=track.pk %}">play</a></span>

          {% if track in current_show.discarded or track in current_show.shortlisted %}
            <span><a class="ajaxable" href="{% url "vote:admin:reset" pk=track.pk %}">reset shortlist/discard</a></span>
          {% else %}
            <span><a class="ajaxable" href="{% url "vote:admin:shortlist" pk=track.pk %}">shortlist</a></span>
            <span><a class="ajaxable" href="{% url "vote:admin:discard" pk=track.pk %}">discard</a></span>
          {% endif %}

          {% if track.eligible %}
            <span><a class="ajaxable" href="{% url "vote:admin:block_with_reason" pk=track.pk %}?reason=announced">announce</a></span>
          {% endif %}
        </p>
        <p class="useful-less-often">
          {% if track.ineligible %}
            <span><a href="{% url "vote:admin:unblock" pk=track.pk %}">unblock</a></span>
          {% else %}
            <span><a href="{% url "vote:admin:block" pk=track.pk %}">block</a></span>
          {% endif %}

          {% if track.hidden %}
            <span><a href="{% url "vote:admin:unhide" pk=track.pk %}">unhide</a></span>
          {% else %}
            <span><a href="{% url "vote:admin:hide" pk=track.pk %}">hide</a></span>
          {% endif %}

          <span><a href="{% url "vote:admin:manual_vote" pk=track.pk %}">manual vote</a></span>

          {% if track.metadata_locked %}
            <span><a title="let library updates affect this track" href="{% url "vote:admin:unlock_metadata" pk=track.pk %}">unlock</a></span>
          {% else %}
            <span><a title="prevent library updates from affecting this track" href="{% url "vote:admin:lock_metadata" pk=track.pk %}">lock</a></span>
          {% endif %}

          <span><a href="{% url "vote:admin:make_note" pk=track.pk %}">add note</a></span>
        </p>
      </div>
    {% endif %}
  </li>
{% endcache %}<|MERGE_RESOLUTION|>--- conflicted
+++ resolved
@@ -67,7 +67,6 @@
             </span>
           {% endif %}
 
-<<<<<<< HEAD
           {% if track.last_play %}
             <span class="last_played">played <a href="{{ track.last_play.show.get_absolute_url }}">
               {% if track.weeks_since_play == 0 %}
@@ -78,10 +77,6 @@
                 {{ track.weeks_since_play }} weeks ago
               {% endif %}
             </a></span>
-=======
-          {% if track.year %}
-            <a href="{% url "vote:year" year=track.year  %}">{{ track.year }}</a>
->>>>>>> a4f73fb5
           {% endif %}
 
           <span class="length">{{ track.length_str }}</span>
@@ -94,7 +89,7 @@
             {% endif %}
 
             {% if track.year %}
-              {{ track.year }}
+              <a href="{% url "vote:year" year=track.year  %}">{{ track.year }}</a>
             {% endif %}
           </p>
         {% endif %}
