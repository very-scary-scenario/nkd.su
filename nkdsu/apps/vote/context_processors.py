--- conflicted
+++ resolved
@@ -30,15 +30,10 @@
     } for name, url in [
         ('home', reverse('vote:index')),
         ('archive', reverse('vote:archive')),
-<<<<<<< HEAD
         ('new tracks',
          most_recent_track.show_revealed().get_revealed_url()
          if most_recent_track else None),
-        ('roulette', reverse('vote:roulette', kwargs={'mode': 'hipster'})),
-=======
-        ('new tracks', most_recent_track.show_revealed().get_revealed_url()),
         ('roulette', reverse('vote:roulette')),
->>>>>>> 0e94a368
         ('stats', reverse('vote:stats')),
         ('donate', 'https://www.patreon.com/NekoDesu'),
         ('etc', 'https://nekodesu.radio/'),
