--- conflicted
+++ resolved
@@ -8,15 +8,11 @@
 from django.contrib.auth.decorators import login_required, user_passes_test
 from django.contrib import messages
 from django.core.exceptions import ValidationError
-<<<<<<< HEAD
-=======
 from django.core.urlresolvers import reverse, reverse_lazy
 from django.forms import Form
->>>>>>> 9aa42aef
 from django.http import HttpResponse
 from django.shortcuts import redirect, get_object_or_404
 from django.template.response import TemplateResponse
-from django.urls import reverse, reverse_lazy
 from django.utils import timezone
 from django.views.generic import (DetailView, CreateView, View, FormView,
                                   TemplateView, ListView)
