--- conflicted
+++ resolved
@@ -104,23 +104,16 @@
     model = Track
     template_name = 'roulette.html'
     context_object_name = 'tracks'
+    default_minutes_count = 1
+    default_decade = 1980
     modes = [
-<<<<<<< HEAD
         ('hipster', 'hipster'),
         ('indiscriminate', 'indiscriminate'),
         ('almost-100', 'almost 100'),
+        ('decade', 'decade'),
+        ('short', 'short'),
         ('staple', 'staple'),
         ('pro', 'pro (only for pros)'),
-=======
-        ('short-tracks', 'short tracks', False),
-        ('hipster', 'hipster', True),
-        ('indiscriminate', 'indiscriminate', True),
-        ('almost-100', 'almost 100', True),
-        ('pro', 'pro (only for pros)', True),
->>>>>>> 0e94a368
-    ]
-    complex_modes = [
-        ('decade', 'decade'),
     ]
 
     def get(self, request, *args, **kwargs):
@@ -182,9 +175,8 @@
                 play__date__gt=Show.current().end -
                 datetime.timedelta(days=(7 * 80)),
             ).exclude(play=None)
-<<<<<<< HEAD
         elif self.kwargs.get('mode') == 'decade':
-            qs = qs.for_decade(int(self.kwargs['decade']))
+            qs = qs.for_decade(int(self.kwargs.get('decade', self.default_decade)))
         elif self.kwargs.get('mode') == 'staple':
             # Staple track: having been played more than once per year(ish)
             # since the track was made available. Exclude tracks that don't
@@ -201,40 +193,36 @@
             )
             # order_by('?') fails when annotate() has been used
             return sample(list(qs), 5)
-=======
-        elif self.kwargs.get('mode') == 'short-tracks':
-            length_msec = int(self.kwargs.get('minutes', 1)) * 60 * 1000
+        elif self.kwargs.get('mode') == 'short':
+            length_msec = int(
+                self.kwargs.get('minutes', self.default_minutes_count)
+            ) * 60 * 1000
             qs = qs.filter(msec__gt=length_msec - 60_000,
                            msec__lte=length_msec)
->>>>>>> 0e94a368
 
         return qs.order_by('?')[:5]
 
     def get_context_data(self):
         context = super(Roulette, self).get_context_data()
-<<<<<<< HEAD
-        mode = self.kwargs.get('mode', 'hipster')
-        decade_str = self.kwargs.get('decade', None)
-        context.update({
-            'decades': Track.all_decades(),
-            'decade': int(decade_str) if decade_str else None,
-            'mode': mode,
-            'mode_name': dict(self.modes + self.complex_modes)[mode],
-            'modes': self.modes,
-        })
-=======
         if self.request.user.is_staff:
             default_mode = 'short-tracks'
         else:
             default_mode = 'hipster'
-        context['mode'] = self.kwargs.get('mode') or default_mode
-        context['minutes'] = self.kwargs.get('minutes') or '1'
-
-        mode_names = {mode: mode_name for mode, mode_name, _ in self.modes}
-        context['mode_name'] = mode_names[context['mode']]
-        context['modes'] = self.modes
-        context['allowed_minutes'] = ('1', '2', '3')
->>>>>>> 0e94a368
+
+        mode = self.kwargs.get('mode', default_mode)
+        decade_str = self.kwargs.get('decade', str(self.default_decade))
+        minutes_str = self.kwargs.get('minutes', str(self.default_minutes_count))
+
+        context.update({
+            'decades': Track.all_decades(),
+            'decade': int(decade_str) if decade_str else None,
+            'minutes': int(minutes_str) if minutes_str else None,
+            'allowed_minutes': (1, 2, 3),
+            'mode': mode,
+            'mode_name': dict(self.modes)[mode],
+            'modes': self.modes,
+        })
+
         return context
 
 
