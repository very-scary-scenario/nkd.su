from django.urls import include, re_path as url

from nkdsu.apps.vote import views
from nkdsu.apps.vote.views import admin, api, js


app_name = 'vote'

admin_patterns = ([
    url(r'^upload/$',
        admin.LibraryUploadView.as_view(), name='upload_library'),
    url(r'^upload/confirm/$',
        admin.LibraryUploadConfirmView.as_view(), name='confirm_upload'),

    url(r'^all-the-anime/$',
        admin.AllAnimeView.as_view(), name='all_anime'),
    url(r'^all-the-artists/$',
        admin.AllArtistsView.as_view(), name='all_artists'),
    url(r'^all-the-composers/$',
        admin.AllComposersView.as_view(), name='all_composers'),
    url(r'^all-the-roles/$',
        admin.AllRolesView.as_view(), name='all_roles'),
    url(r'^requests/$',
        admin.RequestList.as_view(), name='requests'),
    url(r'^requests/fill/(?P<pk>[^/]+)/$',
        admin.FillRequest.as_view(), name='fill_request'),
    url(r'^requests/claim/(?P<pk>[^/]+)/$',
        admin.ClaimRequest.as_view(), name='claim_request'),

    url(r'^play/(?P<pk>.+)/$', admin.Play.as_view(), name='play'),

    url(r'^add-manual-vote/(?P<pk>.+)/$',
        admin.ManualVote.as_view(), name='manual_vote'),

    url(r'^block/(?P<pk>[^/]+)/reason$',
        admin.MakeBlockWithReason.as_view(), name='block_with_reason'),
    url(r'^block/(?P<pk>[^/]+)/$',
        admin.MakeBlock.as_view(), name='block'),
    url(r'^unblock/(?P<pk>[^/]+)/$',
        admin.Unblock.as_view(), name='unblock'),

    url(r'^hidden/$', admin.HiddenTracks.as_view(), name='hidden'),
    url(r'^hide/(?P<pk>.+)/$', admin.Hide.as_view(), name='hide'),
    url(r'^unhide/(?P<pk>.+)/$', admin.Unhide.as_view(), name='unhide'),

    url(r'^lm/(?P<pk>.+)/$', admin.LockMetadata.as_view(),
        name='lock_metadata'),
    url(r'^ulm/(?P<pk>.+)/$', admin.UnlockMetadata.as_view(),
        name='unlock_metadata'),

    url(r'^hide-selection/$', admin.HideSelection.as_view(),
        name='hide_selection'),
    url(r'^unhide-selection/$', admin.UnhideSelection.as_view(),
        name='unhide_selection'),

    url(r'^inudesu/$', admin.InuDesuTracks.as_view(), name='inudesu'),
    url(r'^artless/$', admin.ArtlessTracks.as_view(), name='artless'),

    url(r'^trivia/$', admin.BadTrivia.as_view(), name='bad_trivia'),

    url(r'^shortlist/(?P<pk>.+)/$',
        admin.MakeShortlist.as_view(), name='shortlist'),
    url(r'^shortlist-order/$',
        admin.OrderShortlist.as_view(), name='shortlist_order'),
    url(r'^discard/(?P<pk>.+)/$', admin.MakeDiscard.as_view(), name='discard'),
    url(r'^reset/(?P<pk>.+)/$',
        admin.ResetShortlistAndDiscard.as_view(), name='reset'),

    url(r'^shortlist-selection/$',
        admin.ShortlistSelection.as_view(), name='shortlist_selection'),
    url(r'^discard-selection/$',
        admin.DiscardSelection.as_view(), name='discard_selection'),
    url(r'^reset-shortlist-discard-selection/$',
        admin.ResetShortlistAndDiscardSelection.as_view(),
        name='reset_shortlist_discard_selection'),

    url(r'^abuse/(?P<user_id>.+)/$',
        admin.ToggleAbuser.as_view(), name='toggle_abuser'),

    url(r'^make-note/(?P<pk>.+)/$',
        admin.MakeNote.as_view(), name='make_note'),
    url(r'^remove-note/(?P<pk>.+)/$',
        admin.RemoveNote.as_view(), name='remove_note'),
], 'admin')


js_patterns = ([
    url(r'^select/$', js.Select.as_view(), name='select'),
    url(r'^deselect/$', js.Deselect.as_view(), name='deselect'),
    url(r'^selection/$', js.GetSelection.as_view(), name='get_selection'),
    url(r'^clear_selection/$',
        js.ClearSelection.as_view(), name='clear_selection'),
], 'js')


api_patterns = ([
    url(r'^$', api.ShowAPI.as_view(), name='show'),
    url(r'^week/(?P<date>[\d-]+)/$', api.ShowAPI.as_view(), name='show'),
    url(r'^week/$', api.PrevShowAPI.as_view(), name='last_week'),
    url(r'^user/(?P<screen_name>[_0-9a-zA-Z]+)/$',
        api.TwitterUserAPI.as_view(), name='user'),
    url(r'^track/(?P<pk>[0-9A-F]{16})/$',
        api.TrackAPI.as_view(), name='api_track'),
    url(r'^search/$', api.SearchAPI.as_view(), name='search'),
], 'api')


urlpatterns = [
    url(r'^vote-admin/', include(admin_patterns)),
    url(r'^js/', include(js_patterns)),
    url(r'^api/', include(api_patterns)),

    url(r'^$', views.IndexView.as_view(), name='index'),

    url(r'^archive/$', views.Archive.as_view(), name='archive'),
    url(r'^archive/(?P<year>\d{4})/$', views.Archive.as_view(),
        name='archive'),

    url(r'^show/(?P<date>[\d-]+)/$', views.ShowDetail.as_view(), name='show'),
    url(r'^show/(?P<date>[\d-]+)/listen/$', views.ListenRedirect.as_view(),
        name='listen-to-show'),
    url(r'^show/$', views.ShowDetail.as_view(), name='show'),

    url(r'^added/(?P<date>[\d-]+)/$', views.Added.as_view(), name='added'),
    url(r'^added/$', views.Added.as_view(), name='added'),

<<<<<<< HEAD
=======
    url(r'^roulette/'
        r'(?P<mode>indiscriminate|hipster|almost-100|pro|short-tracks)/$',
        views.Roulette.as_view(), name='roulette'),
    url(r'^roulette/(?P<mode>short-tracks)/(?P<minutes>[0-9]+)/?$',
        views.Roulette.as_view(), name='roulette'),
>>>>>>> 0e94a368
    url(r'^roulette/$', views.Roulette.as_view(), name='roulette'),
    url(r'^roulette/(?P<mode>indiscriminate|hipster|almost-100|pro|staple)/$',
        views.Roulette.as_view(), name='roulette'),
    url(r'^roulette/(?P<mode>decade)/(?P<decade>\d{4})/$',
        views.Roulette.as_view(), name='roulette'),

    url(r'^search/$', views.Search.as_view(), name='search'),

    url(r'^user/(?P<screen_name>[_0-9a-zA-Z]+)/$',
        views.TwitterUserDetail.as_view(), name='user'),
    url(r'^pic/(?P<user_id>\d+)/$', views.TwitterAvatarView.as_view(),
        name='avatar'),

    url(r'^artist/(?P<artist>.*)/$', views.Artist.as_view(), name='artist'),
    url(r'^anime/(?P<anime>.*)/$', views.Anime.as_view(), name='anime'),
    url(r'^composer/(?P<composer>.*)/$', views.Composer.as_view(), name='composer'),

    url(r'^stats/$', views.Stats.as_view(), name='stats'),

    url(r'^info/$', views.Info.as_view(), name='info'),
    url(r'^info/api/$', views.APIDocs.as_view(), name='api_docs'),

    url(r'^request/$',
        views.RequestAddition.as_view(), name='request_addition'),

    url(r'^set-dark-mode/$', views.SetDarkModeView.as_view(),
        name='set-dark-mode'),

    # tracks
    url(r'^(?P<pk>[0-9A-F]{16})/$', views.TrackDetail.as_view(), name='track'),
    url(r'^(?P<slug>[^/]*)/(?P<pk>[0-9A-F]{16})/$',
        views.TrackDetail.as_view(), name='track'),
    url(r'^(?P<pk>[0-9A-F]{16})/report/$',
        views.ReportBadMetadata.as_view(), name='report'),
]<|MERGE_RESOLUTION|>--- conflicted
+++ resolved
@@ -124,16 +124,11 @@
     url(r'^added/(?P<date>[\d-]+)/$', views.Added.as_view(), name='added'),
     url(r'^added/$', views.Added.as_view(), name='added'),
 
-<<<<<<< HEAD
-=======
+    url(r'^roulette/$', views.Roulette.as_view(), name='roulette'),
     url(r'^roulette/'
-        r'(?P<mode>indiscriminate|hipster|almost-100|pro|short-tracks)/$',
+        r'(?P<mode>indiscriminate|hipster|almost-100|pro|staple|short|decade)/$',
         views.Roulette.as_view(), name='roulette'),
-    url(r'^roulette/(?P<mode>short-tracks)/(?P<minutes>[0-9]+)/?$',
-        views.Roulette.as_view(), name='roulette'),
->>>>>>> 0e94a368
-    url(r'^roulette/$', views.Roulette.as_view(), name='roulette'),
-    url(r'^roulette/(?P<mode>indiscriminate|hipster|almost-100|pro|staple)/$',
+    url(r'^roulette/(?P<mode>short)/(?P<minutes>\d+)/$',
         views.Roulette.as_view(), name='roulette'),
     url(r'^roulette/(?P<mode>decade)/(?P<decade>\d{4})/$',
         views.Roulette.as_view(), name='roulette'),
