--- conflicted
+++ resolved
@@ -6,104 +6,6 @@
 
 app_name = 'vote'
 
-<<<<<<< HEAD
-admin_patterns = ([
-    url(r'^upload/$',
-        admin.LibraryUploadView.as_view(), name='upload_library'),
-    url(r'^upload/confirm/$',
-        admin.LibraryUploadConfirmView.as_view(), name='confirm_upload'),
-
-    url(r'^requests/$',
-        admin.RequestList.as_view(), name='requests'),
-    url(r'^requests/fill/(?P<pk>[^/]+)/$',
-        admin.FillRequest.as_view(), name='fill_request'),
-    url(r'^requests/claim/(?P<pk>[^/]+)/$',
-        admin.ClaimRequest.as_view(), name='claim_request'),
-
-    url(r'^check-metadata/$', admin.CheckMetadata.as_view(), name='check_metadata'),
-
-    url(r'^play/(?P<pk>.+)/$', admin.Play.as_view(), name='play'),
-
-    url(r'^add-manual-vote/(?P<pk>.+)/$',
-        admin.ManualVote.as_view(), name='manual_vote'),
-
-    url(r'^block/(?P<pk>[^/]+)/reason$',
-        admin.MakeBlockWithReason.as_view(), name='block_with_reason'),
-    url(r'^block/(?P<pk>[^/]+)/$',
-        admin.MakeBlock.as_view(), name='block'),
-    url(r'^unblock/(?P<pk>[^/]+)/$',
-        admin.Unblock.as_view(), name='unblock'),
-
-    url(r'^hidden/$', admin.HiddenTracks.as_view(), name='hidden'),
-    url(r'^hide/(?P<pk>.+)/$', admin.Hide.as_view(), name='hide'),
-    url(r'^unhide/(?P<pk>.+)/$', admin.Unhide.as_view(), name='unhide'),
-
-    url(r'^lm/(?P<pk>.+)/$', admin.LockMetadata.as_view(),
-        name='lock_metadata'),
-    url(r'^ulm/(?P<pk>.+)/$', admin.UnlockMetadata.as_view(),
-        name='unlock_metadata'),
-
-    url(r'^hide-selection/$', admin.HideSelection.as_view(),
-        name='hide_selection'),
-    url(r'^unhide-selection/$', admin.UnhideSelection.as_view(),
-        name='unhide_selection'),
-
-    url(r'^inudesu/$', admin.InuDesuTracks.as_view(), name='inudesu'),
-    url(r'^artless/$', admin.ArtlessTracks.as_view(), name='artless'),
-
-    url(r'^trivia/$', admin.BadTrivia.as_view(), name='bad_trivia'),
-
-    url(r'^shortlist/(?P<pk>.+)/$',
-        admin.MakeShortlist.as_view(), name='shortlist'),
-    url(r'^shortlist-order/$',
-        admin.OrderShortlist.as_view(), name='shortlist_order'),
-    url(r'^discard/(?P<pk>.+)/$', admin.MakeDiscard.as_view(), name='discard'),
-    url(r'^reset/(?P<pk>.+)/$',
-        admin.ResetShortlistAndDiscard.as_view(), name='reset'),
-
-    url(r'^shortlist-selection/$',
-        admin.ShortlistSelection.as_view(), name='shortlist_selection'),
-    url(r'^discard-selection/$',
-        admin.DiscardSelection.as_view(), name='discard_selection'),
-    url(r'^reset-shortlist-discard-selection/$',
-        admin.ResetShortlistAndDiscardSelection.as_view(),
-        name='reset_shortlist_discard_selection'),
-
-    url(r'^abuse/(?P<user_id>.+)/$',
-        admin.ToggleAbuser.as_view(), name='toggle_abuser'),
-
-    url(r'^make-note/(?P<pk>.+)/$',
-        admin.MakeNote.as_view(), name='make_note'),
-    url(r'^remove-note/(?P<pk>.+)/$',
-        admin.RemoveNote.as_view(), name='remove_note'),
-], 'admin')
-
-
-js_patterns = ([
-    url(r'^select/$', js.Select.as_view(), name='select'),
-    url(r'^deselect/$', js.Deselect.as_view(), name='deselect'),
-    url(r'^selection/$', js.GetSelection.as_view(), name='get_selection'),
-    url(r'^clear_selection/$',
-        js.ClearSelection.as_view(), name='clear_selection'),
-], 'js')
-
-
-api_patterns = ([
-    url(r'^$', api.ShowAPI.as_view(), name='show'),
-    url(r'^week/(?P<date>[\d-]+)/$', api.ShowAPI.as_view(), name='show'),
-    url(r'^week/$', api.PrevShowAPI.as_view(), name='last_week'),
-    url(r'^user/(?P<screen_name>[_0-9a-zA-Z]+)/$',
-        api.TwitterUserAPI.as_view(), name='user'),
-    url(r'^track/(?P<pk>[0-9A-F]{16})/$',
-        api.TrackAPI.as_view(), name='api_track'),
-    url(r'^search/$', api.SearchAPI.as_view(), name='search'),
-], 'api')
-
-profile_patterns = ([
-    path('u/<str:username>/', profiles.ProfileView.as_view(), name='profile'),
-    path('profile/', profiles.UpdateProfileView.as_view(), name='edit-profile'),
-], 'profiles')
-=======
 admin_patterns = (
     [
         url(r'^upload/$', admin.LibraryUploadView.as_view(), name='upload_library'),
@@ -224,10 +126,12 @@
 )
 
 profile_patterns = (
-    [path('<str:username>/', profiles.ProfileView.as_view(), name='profile')],
+    [
+        path('u/<str:username>/', profiles.ProfileView.as_view(), name='profile'),
+        path('profile/', profiles.UpdateProfileView.as_view(), name='edit-profile'),
+    ],
     'profiles',
 )
->>>>>>> 4eebb58b
 
 
 urlpatterns = [
