from __future__ import annotations

import logging
import re
import string
from dataclasses import dataclass
from functools import partial
<<<<<<< HEAD
from typing import Any, Callable, Generic, Iterable, NoReturn, Optional, TYPE_CHECKING, TypeVar, cast
=======
from typing import (
    Any,
    Callable,
    Generic,
    Iterable,
    Optional,
    TYPE_CHECKING,
    TypeVar,
    cast,
)
>>>>>>> 4eebb58b
from urllib.parse import quote

from classtools import reify as ct_reify
from django.conf import settings
from django.contrib.auth.models import User
from django.core.cache import cache
from django.core.exceptions import ObjectDoesNotExist
import musicbrainzngs
import requests
import tweepy

if TYPE_CHECKING:
    from .models import Profile, Track


logger = logging.getLogger(__name__)


_read_tw_auth = tweepy.OAuthHandler(settings.CONSUMER_KEY, settings.CONSUMER_SECRET)
_read_tw_auth.set_access_token(
    settings.READING_ACCESS_TOKEN, settings.READING_ACCESS_TOKEN_SECRET
)
reading_tw_api = tweepy.API(_read_tw_auth)

_post_tw_auth = tweepy.OAuthHandler(settings.CONSUMER_KEY, settings.CONSUMER_SECRET)
_post_tw_auth.set_access_token(
    settings.POSTING_ACCESS_TOKEN, settings.POSTING_ACCESS_TOKEN_SECRET
)
posting_tw_api = tweepy.API(_post_tw_auth)


indefinitely: int = (
    (60 * 60 * 24 * 7) + (60 * 60) + 60
)  # one week, one hour and one minute


@dataclass
class BrowsableItem:
    url: Optional[str]
    name: str
    visible: bool = True

    def group(self) -> tuple[int, str]:
        """
        Return a sort order and a user-facing name for the group to put this
        item in. By default, an initial letter.
        """

        if not self.name:
            return (3, '')

        first_character = self.name[0]

        if first_character in string.ascii_letters:
            return (0, first_character.lower())
        elif first_character in string.digits:
            return (1, '0-9')
        else:
            return (2, '#')


@dataclass
class BrowsableYear(BrowsableItem):
    def group(self) -> tuple[int, str]:
        decade = (int(self.name) // 10) * 10
        return (decade, f"{decade}s")


def _get_short_url_length() -> int:
    cache_key = 'tw-short-url-length'
    length = cache.get(cache_key)
    if length is not None:
        return length
    try:
        length = reading_tw_api.configuration()['short_url_length_https']
    except tweepy.error.TweepError as e:
        logger.critical(
            "could not read twitter configuration to determine short URL length:\n{}".format(
                e
            )
        )
        length = 22

    cache.set(cache_key, length)
    return length


def _get_reading_username() -> str:
    cache_key = 'tw-reading-username:{}'.format(settings.READING_ACCESS_TOKEN)
    username = cache.get(cache_key)
    if username is not None:
        return username

    try:
        username = reading_tw_api.auth.get_username()
    except tweepy.error.TweepError as e:
        logger.critical("could not read reading account's username:\n{}".format(e))
        return 'nkdsu'
    else:
        cache.set(cache_key, username)
        return username


SHORT_URL_LENGTH: int = _get_short_url_length()
READING_USERNAME: str = _get_reading_username()


def length_str(msec: float) -> str:
    """
    Convert a number of milliseconds into a human-readable representation of
    the length of a track.
    """

    seconds = (msec or 0) / 1000
    remainder_seconds = seconds % 60
    minutes = (seconds - remainder_seconds) / 60

    if minutes >= 60:
        remainder_minutes = minutes % 60
        hours = (minutes - remainder_minutes) / 60
        return '%i:%02d:%02d' % (hours, remainder_minutes, remainder_seconds)
    else:
        return '%i:%02d' % (minutes, remainder_seconds)


def tweet_url(tweet: str) -> str:
    return 'https://twitter.com/intent/tweet?in_reply_to={reply_id}&text={text}'.format(
        reply_id='744237593164980224', text=quote(tweet)
    )


def vote_url(tracks: Iterable[Track]) -> str:
    return tweet_url(vote_tweet(tracks))


def vote_tweet(tracks: Iterable[Track]) -> str:
    """
    Return what a person should tweet to request `tracks`.
    """

    return ' '.join([t.get_public_url() for t in tracks])


def vote_tweet_intent_url(tracks: Iterable[Track]) -> str:
    tweet = vote_tweet(tracks)
    return tweet_url(tweet)


def tweet_len(tweet: str) -> int:
    placeholder_url = ''
    while len(placeholder_url) < SHORT_URL_LENGTH:
        placeholder_url = placeholder_url + 'x'

    shortened = re.sub(r'https?://[^\s]+', placeholder_url, tweet)
    return len(shortened)


def split_id3_title(id3_title: str) -> tuple[str, Optional[str]]:
    """
    Take a 'Title (role)'-style ID3 title and return (title, role)
    """
    role = None

    bracket_depth = 0
    for i in range(1, len(id3_title) + 1):
        char = id3_title[-i]
        if char == ')':
            bracket_depth += 1
        elif char == '(':
            bracket_depth -= 1

        if bracket_depth == 0:
            if i != 1:
                role = id3_title[len(id3_title) - i :]
            break

    if role:
        title = id3_title.replace(role, '').strip()
        role = role[1:-1]  # strip brackets
    else:
        title = id3_title

    return title, role


# http://zeth.net/post/327/
def split_query_into_keywords(query: str) -> list[str]:
    """Split the query into keywords,
    where keywords are double quoted together,
    use as one keyword."""
    keywords = []
    # Deal with quoted keywords
    while '"' in query:
        first_quote = query.find('"')
        second_quote = query.find('"', first_quote + 1)
        if second_quote == -1:
            break
        quoted_keywords = query[first_quote : second_quote + 1]
        keywords.append(quoted_keywords.strip('"'))
        query = query.replace(quoted_keywords, ' ')
    # Split the rest by spaces
    keywords.extend(query.split())
    return keywords


T = TypeVar('T')


class Memoize(Generic[T]):
    """
    Cache the return value of a method on the object itself.

    This class is meant to be used as a decorator of methods. The return value
    from a given method invocation will be cached on the instance whose method
    was invoked. All arguments passed to a method decorated with memoize must
    be hashable.

    If a memoized method is invoked directly on its class the result will not
    be cached. Instead the method will be invoked like a static method:
    class Obj(object):
        @memoize
        def add_to(self, arg):
            return self + arg
    Obj.add_to(1) # not enough arguments
    Obj.add_to(1, 2) # returns 3, result is not cached
    """

    def __init__(self, func: Callable[..., T]) -> None:
        self.func = func

    def __get__(self, obj, objtype=None):
        if obj is None:
            return self.func
        return partial(self, obj)

    def __call__(self, *args: Any, **kw: Any) -> T:
        obj = args[0]
        try:
            cache = obj.__cache
        except AttributeError:
            cache = obj.__cache = {}
        key = (self.func, args[1:], frozenset(kw.items()))
        try:
            res = cache[key]
        except KeyError:
            res = cache[key] = self.func(*args, **kw)
        return res


def memoize(func: Callable[..., T]) -> Callable[..., T]:
    return Memoize(func)


def reify(func: Callable[[Any], T]) -> T:
    return cast(T, ct_reify(func))


def pk_cached(seconds: int) -> Callable[[T], T]:
    # does nothing (currently), but expresses a desire to cache stuff in future
    def wrapper(func: T) -> T:
        def wrapped(obj, *a, **k):
            def do_thing(func, pk, *a, **k):
                return func(obj, *a, **k)

            return do_thing(func, obj.pk, *a, **k)

        return cast(T, wrapped)

    return wrapper


def lastfm(**kwargs):
    params = {
        'api_key': settings.LASTFM_API_KEY,
        'api_secret': settings.LASTFM_API_SECRET,
        'format': 'json',
    }

    params.update(kwargs)

    resp = requests.get('http://ws.audioscrobbler.com/2.0/', params=params)
    return resp.json()


def assert_never(value: NoReturn) -> NoReturn:
    assert False, f'this code should not have been reached; got {value!r}'


def get_profile_for(user: User) -> Profile:
    try:
        return user.profile
    except ObjectDoesNotExist:
        from .models import Profile
        return Profile.objects.create(user=user)


musicbrainzngs.set_useragent('nkd.su', '0', 'http://nkd.su/')<|MERGE_RESOLUTION|>--- conflicted
+++ resolved
@@ -5,20 +5,17 @@
 import string
 from dataclasses import dataclass
 from functools import partial
-<<<<<<< HEAD
-from typing import Any, Callable, Generic, Iterable, NoReturn, Optional, TYPE_CHECKING, TypeVar, cast
-=======
 from typing import (
     Any,
     Callable,
     Generic,
     Iterable,
+    NoReturn,
     Optional,
     TYPE_CHECKING,
     TypeVar,
     cast,
 )
->>>>>>> 4eebb58b
 from urllib.parse import quote
 
 from classtools import reify as ct_reify
@@ -312,6 +309,7 @@
         return user.profile
     except ObjectDoesNotExist:
         from .models import Profile
+
         return Profile.objects.create(user=user)
 
 
