import os

from dateutil.relativedelta import SA, relativedelta

import django_stubs_ext

django_stubs_ext.monkeypatch()

# note the sensitive settings marked as 'secret' below; these must be
# replicated in settings_local.py in any functional nkd.su instance. Settings
# defined there will override settings here.

# unblanked but commented-out settings below are not sensitive but are
# different in production and dev environments (and also required in
# settings_local.py)

# Note that this settings file assumes that nkd.su will continue to be a
# single-site website; the email acounts and stuff would need to be changed
# were someone to set up some kind of fork.

PROJECT_DIR = os.path.realpath(os.path.join(__file__, '..'))
PROJECT_ROOT = os.path.realpath(os.path.join(PROJECT_DIR, '..'))

CELERY_TIMEZONE = 'Europe/London'

BROKER_URL = "amqp://guest:guest@127.0.0.1:5672//"

# EMAIL_HOST = ''
# EMAIL_PORT = 587
# EMAIL_HOST_USER = ''
# EMAIL_HOST_PASSWORD = ''
EMAIL_USE_TLS = True

USE_X_FORWARDED_HOST = True
SECURE_PROXY_SSL_HEADER = ("HTTP_X_FORWARDED_PROTO", "https")

# stuff about when the show is
SHOWTIME = relativedelta(
    weekday=SA,
    hour=21,
    minute=0,
    second=0,
    microsecond=0,
)
SHOW_END = relativedelta(
    weekday=SA,
    hour=23,
    minute=0,
    second=0,
    microsecond=0,
)

HASHTAG = '#NekoDesu'
INUDESU_HASHTAG = '#InuDesu'
TMP_XML_PATH = '/tmp/songlibrary.xml'
REQUEST_CURATOR = 'peter@nekodesu.radio'

TWEET_LENGTH = 280

#: The maximum number of tracks that can be associated with a single Vote object
MAX_REQUEST_TRACKS = 6

OPTIONS = {'timeout': 20}

# social-auth
SOCIAL_AUTH_TWITTER_KEY = ''  # secret
SOCIAL_AUTH_TWITTER_SECRET = ''  # secret
SOCIAL_AUTH_JSONFIELD_ENABLED = True
SOCIAL_AUTH_STRATEGY = 'nkdsu.apps.vote.twitter_auth.NkdsuStrategy'

MIXCLOUD_USERNAME = 'NekoDesu'

LASTFM_API_KEY = ''  # secret
LASTFM_API_SECRET = ''  # secret

DEBUG = False
TEMPLATE_DEBUG = DEBUG

TEMPLATES = [
    {
        'BACKEND': 'django.template.backends.django.DjangoTemplates',
        'DIRS': [os.path.join(PROJECT_DIR, 'templates')],
        'APP_DIRS': True,
        'OPTIONS': {
            'context_processors': [
                'django.template.context_processors.debug',
                'django.template.context_processors.media',
                'django.template.context_processors.static',
                'django.template.context_processors.request',
                'django.contrib.auth.context_processors.auth',
                'django.contrib.messages.context_processors.messages',
                'social_django.context_processors.backends',
                'social_django.context_processors.login_redirect',
                'nkdsu.apps.vote.context_processors.nkdsu_context_processor',
            ],
        },
    },
]

ADMINS = (('colons', 'nkdsu@colons.co'),)

MANAGERS = ADMINS

ATOMIC_REQUESTS = True
DATABASES = {
    'default': {
        'ENGINE': 'django.db.backends.sqlite3',
        'NAME': os.path.join(PROJECT_DIR, 'db'),
    }
}

CACHES = {
    'default': {
        'BACKEND': 'django.core.cache.backends.memcached.MemcachedCache',
        'LOCATION': '127.0.0.1:11211',
    }
}

TIME_ZONE = 'Europe/London'
LANGUAGE_CODE = 'en-gb'
SITE_ID = 1
USE_I18N = False
USE_L10N = False
USE_TZ = True

# these URLs will not work when DEBUG is False; set up your webserver to serve
# static files from appropriate places and make liberal use of collectstatic
SITE_URL = 'https://nkd.su'
STATIC_URL = '/static/'
STATIC_ROOT = os.path.join(PROJECT_DIR, 'staticfiles')
MEDIA_URL = '/media/'
MEDIA_ROOT = os.path.join(PROJECT_DIR, 'media')

STATICFILES_DIRS = (os.path.join(PROJECT_DIR, 'static'),)

STATICFILES_FINDERS = (
    'django.contrib.staticfiles.finders.FileSystemFinder',
    'django.contrib.staticfiles.finders.AppDirectoriesFinder',
    'pipeline.finders.PipelineFinder',
)

SECRET_KEY = 'please replace me with something decent in production'  # secret

MIDDLEWARE = [
    'django.middleware.common.CommonMiddleware',
    'django.contrib.sessions.middleware.SessionMiddleware',
    'django.contrib.messages.middleware.MessageMiddleware',
    'django.middleware.csrf.CsrfViewMiddleware',
    'django.contrib.auth.middleware.AuthenticationMiddleware',
    'django_otp.middleware.OTPMiddleware',
    'django.contrib.messages.middleware.MessageMiddleware',
    'nkdsu.middleware.SocialAuthHandlingMiddleware',
]

ROOT_URLCONF = 'nkdsu.urls'

WSGI_APPLICATION = 'nkdsu.wsgi.application'

DEFAULT_AUTO_FIELD = 'django.db.models.AutoField'

INSTALLED_APPS = [
    'django.contrib.auth',
    'django.contrib.contenttypes',
    'django.contrib.humanize',
    'django.contrib.messages',
    'django.contrib.sessions',
    'django.contrib.staticfiles',
    'django.contrib.admin',
    'django.contrib.postgres',
    'django_extensions',
    'pipeline',
    'social_django',
<<<<<<< HEAD

    'django_otp',
    'django_otp.plugins.otp_totp',
    'django_otp.plugins.otp_static',

=======
    'allauth',
    'allauth.account',
>>>>>>> 936bb9fe
    'nkdsu.apps.vote',
]

AUTHENTICATION_BACKENDS = [
    'nkdsu.apps.vote.twitter_auth.NkdsuTwitterAuth',
    'django.contrib.auth.backends.ModelBackend',
]

AUTH_PASSWORD_VALIDATORS = [
    {
        'NAME': 'django.contrib.auth.password_validation.UserAttributeSimilarityValidator',
    },
    {
        'NAME': 'django.contrib.auth.password_validation.MinimumLengthValidator',
        'OPTIONS': {
            'min_length': 10,
        },
    },
    {
        'NAME': 'django.contrib.auth.password_validation.CommonPasswordValidator',
    },
    {
        'NAME': 'django.contrib.auth.password_validation.NumericPasswordValidator',
    },
]

LOGIN_URL = 'login'
LOGOUT_URL = 'logout'
LOGIN_REDIRECT_URL = 'vote:index'

# STATIC

STATICFILES_STORAGE = 'pipeline.storage.PipelineManifestStorage'

PIPELINE = {
    'CSS_COMPRESSOR': 'pipeline.compressors.yuglify.YuglifyCompressor',
    'YUGLIFY_BINARY': '/usr/bin/env npx yuglify',
    'JS_COMPRESSOR': 'pipeline.compressors.uglifyjs.UglifyJSCompressor',
    'UGLIFYJS_BINARY': '/usr/bin/env npx uglifyjs',
    'UGLIFYJS_ARGUMENTS': '--mangle',
    'COMPILERS': ['pipeline.compilers.less.LessCompiler'],
    'LESS_BINARY': '/usr/bin/env npx lessc',
    'DISABLE_WRAPPER': True,
    'STYLESHEETS': {
        'main': {
            'source_filenames': [
                'less/main.less',
            ],
            'output_filename': 'css/main.min.css',
        }
    },
    'JAVASCRIPT': {
        'base': {
            'source_filenames': [
                'js/libs/details-polyfill.js',
                'js/libs/Sortable.js',
                'js/csrf.js',
                'js/collapse-toggle.js',
                'js/select.js',
                'js/messages.js',
                'js/ajax-actions.js',
                'js/roulette.js',
                'js/shortlist-sorting.js',
                'js/menu.js',
                'js/dark.js',
                'js/browse.js',
                'js/toggle-group-folds.js',
            ],
            'output_filename': 'js/min/base.js',
        },
        'check-metadata': {
            'source_filenames': [
                'js/libs/jsmediatags.min.js',
                'js/check-metadata.js',
            ],
            'output_filename': 'js/min/check-metadata.js',
        },
    },
}

try:
    from nkdsu.settings_local import *  # noqa
except ImportError:
    pass<|MERGE_RESOLUTION|>--- conflicted
+++ resolved
@@ -170,16 +170,11 @@
     'django_extensions',
     'pipeline',
     'social_django',
-<<<<<<< HEAD
-
     'django_otp',
     'django_otp.plugins.otp_totp',
     'django_otp.plugins.otp_static',
-
-=======
     'allauth',
     'allauth.account',
->>>>>>> 936bb9fe
     'nkdsu.apps.vote',
 ]
 
