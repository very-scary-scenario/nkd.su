--- conflicted
+++ resolved
@@ -122,17 +122,6 @@
 
     instant_tracebacks = True
 
-<<<<<<< HEAD
-=======
-    def ensure_all_urls_resolve(self, urls):
-        # linode has robot protection that makes automated testing of links to their site impossible, so:
-        del urls['https://www.linode.com/legal-privacy/']
-
-        return super().ensure_all_urls_resolve(urls)
-
-
-class LoggedInEverythingTest(EverythingTest):
->>>>>>> 3b17609e
     def setUp(self) -> None:
         super().setUp()
         user = get_user_model()(
@@ -143,6 +132,12 @@
         user.set_password('what')
         user.save()
 
+    def ensure_all_urls_resolve(self, urls):
+        # linode has robot protection that makes automated testing of links to their site impossible, so:
+        del urls['https://www.linode.com/legal-privacy/']
+
+        return super().ensure_all_urls_resolve(urls)
+
 
 class LoggedInEverythingTest(EverythingTest):
     def setUp(self) -> None:
